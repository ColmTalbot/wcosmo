--- conflicted
+++ resolved
@@ -387,11 +387,7 @@
         self.meta = meta
 
 
-<<<<<<< HEAD
 Planck15_LAL = FlatLambdaCDM(H0=67.90, Om0=0.3065, name="Planck15_LAL")
-=======
-_known_cosmologies = dict()
->>>>>>> 1f4dcaf4
 
 
 def __getattr__(name):
